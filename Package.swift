// swift-tools-version: 6.0
// The swift-tools-version declares the minimum version of Swift required to build this package.

import PackageDescription

let package = Package(
    name: "SwiftAgent",
    platforms: [.iOS(.v18), .macOS(.v15)],
    products: [
        .library(
            name: "SwiftAgent",
            targets: ["SwiftAgent"]),
        .library(
            name: "Agents",
            targets: ["Agents"]),
        .library(
            name: "AgentTools",
            targets: ["AgentTools"]),
    ],
    dependencies: [
        .package(url: "https://github.com/apple/swift-argument-parser.git", branch: "main"),
        .package(url: "https://github.com/1amageek/swift-json-schema.git", branch: "main"),
        .package(url: "https://github.com/1amageek/swift-llm-chat-openai.git", branch: "main"),
        .package(url: "https://github.com/1amageek/OllamaKit.git", branch: "main"),
<<<<<<< HEAD
=======
        .package(url: "https://github.com/apple/swift-distributed-actors.git", branch: "main"),
        .package(url: "https://github.com/jamesrochabrun/SwiftAnthropic.git", branch: "main"),
        .package(url: "https://github.com/google-gemini/generative-ai-swift.git", branch: "main")
>>>>>>> 5d3f7ca2
    ],
    targets: [
        .target(
            name: "SwiftAgent",
            dependencies: [
                .product(name: "JSONSchema", package: "swift-json-schema")
            ]
        ),
        .target(
            name: "Agents",
            dependencies: [
                "SwiftAgent",
                "AgentTools",
                "OllamaKit",
                .product(name: "GoogleGenerativeAI", package: "generative-ai-swift"),
                .product(name: "LLMChatOpenAI", package: "swift-llm-chat-openai"),
            ]
        ),
        .target(
            name: "AgentTools",
            dependencies: ["SwiftAgent"]
        ),
        .executableTarget(
            name: "AgentCLI",
            dependencies: [
                "SwiftAgent",
                "AgentTools",
                "Agents",
                "OllamaKit",
                .product(name: "LLMChatOpenAI", package: "swift-llm-chat-openai"),
                .product(name: "ArgumentParser", package: "swift-argument-parser")
            ]
        ),
        .testTarget(
            name: "SwiftAgentTests",
            dependencies: ["SwiftAgent", "AgentTools"]
        ),
        .testTarget(
            name: "AgentsTests",
            dependencies: ["Agents"]
        ),
    ]
)<|MERGE_RESOLUTION|>--- conflicted
+++ resolved
@@ -22,12 +22,9 @@
         .package(url: "https://github.com/1amageek/swift-json-schema.git", branch: "main"),
         .package(url: "https://github.com/1amageek/swift-llm-chat-openai.git", branch: "main"),
         .package(url: "https://github.com/1amageek/OllamaKit.git", branch: "main"),
-<<<<<<< HEAD
-=======
         .package(url: "https://github.com/apple/swift-distributed-actors.git", branch: "main"),
         .package(url: "https://github.com/jamesrochabrun/SwiftAnthropic.git", branch: "main"),
         .package(url: "https://github.com/google-gemini/generative-ai-swift.git", branch: "main")
->>>>>>> 5d3f7ca2
     ],
     targets: [
         .target(
@@ -41,6 +38,7 @@
             dependencies: [
                 "SwiftAgent",
                 "AgentTools",
+                "SwiftAnthropic",
                 "OllamaKit",
                 .product(name: "GoogleGenerativeAI", package: "generative-ai-swift"),
                 .product(name: "LLMChatOpenAI", package: "swift-llm-chat-openai"),
@@ -50,12 +48,20 @@
             name: "AgentTools",
             dependencies: ["SwiftAgent"]
         ),
+        .target(
+            name: "AgentActor",
+            dependencies: [
+                "SwiftAgent",
+                .product(name: "DistributedCluster", package: "swift-distributed-actors")
+            ]
+        ),
         .executableTarget(
             name: "AgentCLI",
             dependencies: [
                 "SwiftAgent",
                 "AgentTools",
                 "Agents",
+                "SwiftAnthropic",
                 "OllamaKit",
                 .product(name: "LLMChatOpenAI", package: "swift-llm-chat-openai"),
                 .product(name: "ArgumentParser", package: "swift-argument-parser")
