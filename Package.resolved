{
<<<<<<< HEAD
  "originHash" : "84da7f04a7f2a9a9ffa9753138d69a94032de328c14b66c7777393e5726977eb",
=======
  "originHash" : "5d162d316d363de8024220bfa4ab5a6ddae475b6745797b0a40af470ff47761e",
>>>>>>> 5d3f7ca2
  "pins" : [
    {
      "identity" : "generative-ai-swift",
      "kind" : "remoteSourceControl",
      "location" : "https://github.com/google-gemini/generative-ai-swift.git",
      "state" : {
        "branch" : "main",
        "revision" : "31d3eb8b399deb288373b99953a8dec5c11bcb57"
      }
    },
    {
      "identity" : "ollamakit",
      "kind" : "remoteSourceControl",
      "location" : "https://github.com/1amageek/OllamaKit.git",
      "state" : {
        "branch" : "main",
        "revision" : "16b30e8f8b2f48dbf169e5ada274478680ea2d8c"
      }
    },
    {
      "identity" : "swift-algorithms",
      "kind" : "remoteSourceControl",
      "location" : "https://github.com/apple/swift-algorithms.git",
      "state" : {
        "revision" : "87e50f483c54e6efd60e885f7f5aa946cee68023",
        "version" : "1.2.1"
      }
    },
    {
      "identity" : "swift-argument-parser",
      "kind" : "remoteSourceControl",
      "location" : "https://github.com/apple/swift-argument-parser.git",
      "state" : {
        "branch" : "main",
        "revision" : "d67151befa39533a6a449136c7992537cbf8ec99"
      }
    },
    {
<<<<<<< HEAD
=======
      "identity" : "swift-async-algorithms",
      "kind" : "remoteSourceControl",
      "location" : "https://github.com/apple/swift-async-algorithms",
      "state" : {
        "revision" : "4c3ea81f81f0a25d0470188459c6d4bf20cf2f97",
        "version" : "1.0.3"
      }
    },
    {
      "identity" : "swift-atomics",
      "kind" : "remoteSourceControl",
      "location" : "https://github.com/apple/swift-atomics",
      "state" : {
        "revision" : "cd142fd2f64be2100422d658e7411e39489da985",
        "version" : "1.2.0"
      }
    },
    {
      "identity" : "swift-backtrace",
      "kind" : "remoteSourceControl",
      "location" : "https://github.com/swift-server/swift-backtrace",
      "state" : {
        "revision" : "7277ee0e0378d27465b304c668d8e914192d986f",
        "version" : "1.3.5"
      }
    },
    {
      "identity" : "swift-cluster-membership",
      "kind" : "remoteSourceControl",
      "location" : "https://github.com/apple/swift-cluster-membership",
      "state" : {
        "branch" : "main",
        "revision" : "de9cb8b0a3a01368bdadda3683c8f7254f580756"
      }
    },
    {
      "identity" : "swift-collections",
      "kind" : "remoteSourceControl",
      "location" : "https://github.com/apple/swift-collections",
      "state" : {
        "revision" : "671108c96644956dddcd89dd59c203dcdb36cec7",
        "version" : "1.1.4"
      }
    },
    {
      "identity" : "swift-distributed-actors",
      "kind" : "remoteSourceControl",
      "location" : "https://github.com/apple/swift-distributed-actors.git",
      "state" : {
        "branch" : "main",
        "revision" : "fc2f2ab5693db25ca9b0fd0c0dc9959fa7045fd0"
      }
    },
    {
      "identity" : "swift-http-structured-headers",
      "kind" : "remoteSourceControl",
      "location" : "https://github.com/apple/swift-http-structured-headers.git",
      "state" : {
        "revision" : "d01361d32e14ae9b70ea5bd308a3794a198a2706",
        "version" : "1.2.0"
      }
    },
    {
      "identity" : "swift-http-types",
      "kind" : "remoteSourceControl",
      "location" : "https://github.com/apple/swift-http-types.git",
      "state" : {
        "revision" : "ef18d829e8b92d731ad27bb81583edd2094d1ce3",
        "version" : "1.3.1"
      }
    },
    {
>>>>>>> 5d3f7ca2
      "identity" : "swift-json-schema",
      "kind" : "remoteSourceControl",
      "location" : "https://github.com/1amageek/swift-json-schema.git",
      "state" : {
        "branch" : "main",
        "revision" : "ef7c71dcae944c18792a2164501394d111501004"
      }
    },
    {
      "identity" : "swift-llm-chat-openai",
      "kind" : "remoteSourceControl",
      "location" : "https://github.com/1amageek/swift-llm-chat-openai.git",
      "state" : {
        "branch" : "main",
        "revision" : "db4c398a13bb4799c51bab8feea109a9aad2e782"
      }
<<<<<<< HEAD
=======
    },
    {
      "identity" : "swift-log",
      "kind" : "remoteSourceControl",
      "location" : "https://github.com/apple/swift-log.git",
      "state" : {
        "revision" : "96a2f8a0fa41e9e09af4585e2724c4e825410b91",
        "version" : "1.6.2"
      }
    },
    {
      "identity" : "swift-metrics",
      "kind" : "remoteSourceControl",
      "location" : "https://github.com/apple/swift-metrics.git",
      "state" : {
        "revision" : "5e63558d12e0267782019f5dadfcae83a7d06e09",
        "version" : "2.5.1"
      }
    },
    {
      "identity" : "swift-nio",
      "kind" : "remoteSourceControl",
      "location" : "https://github.com/apple/swift-nio.git",
      "state" : {
        "revision" : "c51907a839e63ebf0ba2076bba73dd96436bd1b9",
        "version" : "2.81.0"
      }
    },
    {
      "identity" : "swift-nio-extras",
      "kind" : "remoteSourceControl",
      "location" : "https://github.com/apple/swift-nio-extras.git",
      "state" : {
        "revision" : "00f3f72d2f9942d0e2dc96057ab50a37ced150d4",
        "version" : "1.25.0"
      }
    },
    {
      "identity" : "swift-nio-http2",
      "kind" : "remoteSourceControl",
      "location" : "https://github.com/apple/swift-nio-http2.git",
      "state" : {
        "revision" : "170f4ca06b6a9c57b811293cebcb96e81b661310",
        "version" : "1.35.0"
      }
    },
    {
      "identity" : "swift-nio-ssl",
      "kind" : "remoteSourceControl",
      "location" : "https://github.com/apple/swift-nio-ssl",
      "state" : {
        "revision" : "0cc3528ff48129d64ab9cab0b1cd621634edfc6b",
        "version" : "2.29.3"
      }
    },
    {
      "identity" : "swift-numerics",
      "kind" : "remoteSourceControl",
      "location" : "https://github.com/apple/swift-numerics.git",
      "state" : {
        "revision" : "e0ec0f5f3af6f3e4d5e7a19d2af26b481acb6ba8",
        "version" : "1.0.3"
      }
    },
    {
      "identity" : "swift-protobuf",
      "kind" : "remoteSourceControl",
      "location" : "https://github.com/apple/swift-protobuf",
      "state" : {
        "revision" : "d72aed98f8253ec1aa9ea1141e28150f408cf17f",
        "version" : "1.29.0"
      }
    },
    {
      "identity" : "swift-service-discovery",
      "kind" : "remoteSourceControl",
      "location" : "https://github.com/apple/swift-service-discovery",
      "state" : {
        "revision" : "78cfea3cc8559f86f3db704597c39e5ce27c05be",
        "version" : "1.3.0"
      }
    },
    {
      "identity" : "swift-system",
      "kind" : "remoteSourceControl",
      "location" : "https://github.com/apple/swift-system.git",
      "state" : {
        "revision" : "a34201439c74b53f0fd71ef11741af7e7caf01e1",
        "version" : "1.4.2"
      }
    },
    {
      "identity" : "swiftanthropic",
      "kind" : "remoteSourceControl",
      "location" : "https://github.com/jamesrochabrun/SwiftAnthropic.git",
      "state" : {
        "branch" : "main",
        "revision" : "e71ff4df0a2ab4e85fb492f02322980858a8157c"
      }
>>>>>>> 5d3f7ca2
    }
  ],
  "version" : 3
}<|MERGE_RESOLUTION|>--- conflicted
+++ resolved
@@ -1,9 +1,5 @@
 {
-<<<<<<< HEAD
-  "originHash" : "84da7f04a7f2a9a9ffa9753138d69a94032de328c14b66c7777393e5726977eb",
-=======
   "originHash" : "5d162d316d363de8024220bfa4ab5a6ddae475b6745797b0a40af470ff47761e",
->>>>>>> 5d3f7ca2
   "pins" : [
     {
       "identity" : "generative-ai-swift",
@@ -42,8 +38,6 @@
       }
     },
     {
-<<<<<<< HEAD
-=======
       "identity" : "swift-async-algorithms",
       "kind" : "remoteSourceControl",
       "location" : "https://github.com/apple/swift-async-algorithms",
@@ -116,7 +110,6 @@
       }
     },
     {
->>>>>>> 5d3f7ca2
       "identity" : "swift-json-schema",
       "kind" : "remoteSourceControl",
       "location" : "https://github.com/1amageek/swift-json-schema.git",
@@ -133,8 +126,6 @@
         "branch" : "main",
         "revision" : "db4c398a13bb4799c51bab8feea109a9aad2e782"
       }
-<<<<<<< HEAD
-=======
     },
     {
       "identity" : "swift-log",
@@ -234,7 +225,6 @@
         "branch" : "main",
         "revision" : "e71ff4df0a2ab4e85fb492f02322980858a8157c"
       }
->>>>>>> 5d3f7ca2
     }
   ],
   "version" : 3
